// This Source Code Form is subject to the terms of the Mozilla Public
// License, v. 2.0. If a copy of the MPL was not distributed with this
// file, You can obtain one at https://mozilla.org/MPL/2.0/.

use anyhow::{Context, Result, anyhow, bail};
use buf_list::BufList;
use camino::{Utf8Path, Utf8PathBuf};
use chrono::{DateTime, Utc};
use clap::{CommandFactory, Parser};
use flate2::bufread::GzDecoder;
use futures::TryStreamExt;
use hubtools::RawHubrisArchive;
use semver::Version;
<<<<<<< HEAD
use std::collections::BTreeMap;
use std::io::Read;
use tough::Repository;
use tufaceous_artifact::{ArtifactKind, ArtifactVersion, KnownArtifactKind};
=======
use tufaceous_artifact::{ArtifactKind, ArtifactVersion, ArtifactsDocument};
>>>>>>> df06d636
use tufaceous_lib::assemble::{ArtifactManifest, OmicronRepoAssembler};
use tufaceous_lib::{
    AddArtifact, ArchiveExtractor, Key, OmicronRepo, ROT_ARCHIVE_A_FILE_NAME,
    ROT_ARCHIVE_B_FILE_NAME,
};

#[derive(Debug, Parser)]
pub struct Args {
    #[clap(subcommand)]
    command: Command,

    #[clap(
        short = 'k',
        long = "key",
        env = "TUFACEOUS_KEY",
        required = false,
        global = true
    )]
    keys: Vec<Key>,

    #[clap(long, value_parser = crate::date::parse_duration_or_datetime, default_value = "7d", global = true)]
    expiry: DateTime<Utc>,

    /// TUF repository path (default: current working directory)
    #[clap(short = 'r', long, global = true)]
    repo: Option<Utf8PathBuf>,
}

impl Args {
    /// Executes these arguments.
    pub async fn exec(self, log: &slog::Logger) -> Result<()> {
        let repo_path = match self.repo {
            Some(repo) => repo,
            None => std::env::current_dir()?.try_into()?,
        };

        match self.command {
            Command::Init { system_version, no_generate_key } => {
                let keys = maybe_generate_keys(self.keys, no_generate_key)?;

                let repo = OmicronRepo::initialize(
                    log,
                    &repo_path,
                    system_version,
                    keys,
                    self.expiry,
                )
                .await?;
                slog::info!(
                    log,
                    "Initialized TUF repository in {}",
                    repo.repo_path()
                );
                Ok(())
            }
            Command::Add {
                kind,
                allow_unknown_kinds,
                path,
                name,
                version,
                allow_non_semver,
            } => {
                if !allow_unknown_kinds {
                    // Try converting kind to a known kind.
                    if kind.to_known().is_none() {
                        // Simulate a failure to parse (though ideally there would
                        // be a way to also specify the underlying error -- there
                        // doesn't appear to be a public API to do so in clap 4).
                        let mut error = clap::Error::new(
                            clap::error::ErrorKind::ValueValidation,
                        )
                        .with_cmd(&Args::command());
                        error.insert(
                            clap::error::ContextKind::InvalidArg,
                            clap::error::ContextValue::String(
                                "<KIND>".to_owned(),
                            ),
                        );
                        error.insert(
                            clap::error::ContextKind::InvalidValue,
                            clap::error::ContextValue::String(kind.to_string()),
                        );
                        error.exit();
                    }
                }

                if !allow_non_semver {
                    if let Err(error) = version.as_str().parse::<Version>() {
                        let error = Args::command().error(
                            clap::error::ErrorKind::ValueValidation,
                            format!(
                                "version `{version}` is not valid semver \
                                 (pass in --allow-non-semver to override): {error}"
                            ),
                        );
                        error.exit();
                    }
                }

                let repo = OmicronRepo::load_untrusted_ignore_expiration(
                    log, &repo_path,
                )
                .await?;
                let mut editor = repo.into_editor().await?;

                let new_artifact =
                    AddArtifact::from_path(kind, name, version, path)?;

                editor
                    .add_artifact(&new_artifact)
                    .context("error adding artifact")?;
                editor.sign_and_finish(self.keys, self.expiry).await?;
                println!(
                    "added {} {}, version {}",
                    new_artifact.kind(),
                    new_artifact.name(),
                    new_artifact.version()
                );
                Ok(())
            }
            Command::Archive { output_path } => {
                // The filename must end with "zip".
                if output_path.extension() != Some("zip") {
                    bail!("output path `{output_path}` must end with .zip");
                }

                let repo = OmicronRepo::load_untrusted_ignore_expiration(
                    log, &repo_path,
                )
                .await?;
                repo.archive(&output_path)?;

                Ok(())
            }
            Command::Extract { archive_file, dest } => {
                let mut extractor = ArchiveExtractor::from_path(&archive_file)?;
                extractor.extract(&dest)?;

                // Now load the repository and ensure it's valid.
                let repo = OmicronRepo::load_untrusted(log, &dest)
                    .await
                    .with_context(|| {
                        format!(
                            "error loading extracted repository at `{dest}` \
                         (extracted files are still available)"
                        )
                    })?;
                repo.read_artifacts().await.with_context(|| {
                    format!(
                        "error loading {} from extracted archive \
                         at `{dest}`",
                        ArtifactsDocument::FILE_NAME
                    )
                })?;

                Ok(())
            }
            Command::Show => show(log, &repo_path).await.with_context(|| {
                format!("error showing repository at `{repo_path}`")
            }),
            Command::Assemble {
                manifest_path,
                output_path,
                build_dir,
                no_generate_key,
                skip_all_present,
                allow_non_semver,
            } => {
                // The filename must end with "zip".
                if output_path.extension() != Some("zip") {
                    bail!("output path `{output_path}` must end with .zip");
                }

                let manifest = ArtifactManifest::from_path(&manifest_path)
                    .context("error reading manifest")?;
                if !allow_non_semver {
                    manifest.verify_all_semver()?;
                }
                if !skip_all_present {
                    manifest.verify_all_present()?;
                }

                let keys = maybe_generate_keys(self.keys, no_generate_key)?;
                let mut assembler = OmicronRepoAssembler::new(
                    log,
                    manifest,
                    keys,
                    self.expiry,
                    output_path,
                );
                if let Some(dir) = build_dir {
                    assembler.set_build_dir(dir);
                }

                assembler.build().await?;

                Ok(())
            }
        }
    }
}

#[derive(Debug, Parser)]
enum Command {
    /// Create a new rack update TUF repository
    Init {
        /// The system version.
        system_version: Version,

        /// Disable random key generation and exit if no keys are provided
        #[clap(long)]
        no_generate_key: bool,
    },
    Add {
        /// The kind of artifact this is.
        kind: ArtifactKind,

        /// Allow artifact kinds that aren't known to tufaceous
        #[clap(long)]
        allow_unknown_kinds: bool,

        /// Path to the artifact.
        path: Utf8PathBuf,

        /// Override the name for this artifact (default: filename with extension stripped)
        #[clap(long)]
        name: Option<String>,

        /// Artifact version.
        ///
        /// This is required to be semver by default, but can be overridden with
        /// --allow-non-semver.
        version: ArtifactVersion,

        /// Allow versions to be non-semver.
        ///
        /// Transitional option for v13 -> v14. After v14, versions will be
        /// allowed to be non-semver by default.
        #[clap(long)]
        allow_non_semver: bool,
    },
    /// Archives this repository to a zip file.
    Archive {
        /// The path to write the archive to (must end with .zip).
        output_path: Utf8PathBuf,
    },
    /// Validates and extracts a repository created by the `archive` command.
    Extract {
        /// The file to extract.
        archive_file: Utf8PathBuf,

        /// The destination to extract the file to.
        dest: Utf8PathBuf,
    },
    /// Summarizes the contents of an Omicron TUF repository
    Show,
    /// Assembles a repository from a provided manifest.
    Assemble {
        /// Path to artifact manifest.
        manifest_path: Utf8PathBuf,

        /// The path to write the archive to (must end with .zip).
        output_path: Utf8PathBuf,

        /// Directory to use for building artifacts [default: temporary directory]
        #[clap(long)]
        build_dir: Option<Utf8PathBuf>,

        /// Disable random key generation and exit if no keys are provided
        #[clap(long)]
        no_generate_key: bool,

        /// Skip checking to ensure all expected artifacts are present.
        #[clap(long)]
        skip_all_present: bool,

        /// Allow versions to be non-semver.
        ///
        /// Transitional option for v13 -> v14. After v14, versions will be
        /// allowed to be non-semver by default.
        #[clap(long)]
        allow_non_semver: bool,
    },
}

fn maybe_generate_keys(
    keys: Vec<Key>,
    no_generate_key: bool,
) -> Result<Vec<Key>> {
    Ok(if !no_generate_key && keys.is_empty() {
        let key = Key::generate_ed25519()?;
        crate::hint::generated_key(&key);
        vec![key]
    } else {
        keys
    })
}

struct ArtifactInfo {
    artifact_name: String,
    artifact_version: ArtifactVersion,
    artifact_kind: ArtifactKind,
    artifact_target: String,
    details: ArtifactInfoDetails,
}

enum ArtifactInfoDetails {
    SpHubrisImage(CommonCabooseInfo),
    RotArtifact { a: RotCabooseInfo, b: RotCabooseInfo },
    NoDetails,
}

#[derive(Ord, PartialOrd, Eq, PartialEq)]
enum ArtifactFileKind {
    SpHubrisImage,
    RotArtifact,
    Other,
}

struct CommonCabooseInfo {
    board: String,
    git_commit: String,
    version: String,
    name: String,
}

struct RotCabooseInfo {
    board: String,
    git_commit: String,
    version: String,
    name: String,
    sign: String,
}

async fn show(log: &slog::Logger, repo_path: &Utf8Path) -> Result<()> {
    let omicron_repo =
        OmicronRepo::load_untrusted_ignore_expiration(log, &repo_path)
            .await
            .context("loading repository")?;
    let tuf_repo = omicron_repo.repo();
    let artifacts_document = omicron_repo
        .read_artifacts()
        .await
        .context("reading artifacts document")?;
    println!("system version: {}", artifacts_document.system_version);

    let mut all_artifacts = BTreeMap::new();
    for artifact_metadata in &artifacts_document.artifacts {
        eprintln!("loading artifact {}", artifact_metadata.target);
        let known_artifact_kind =
            artifact_metadata.kind.to_known().ok_or_else(|| {
                anyhow!("unknown artifact kind: {}", &artifact_metadata.kind)
            })?;
        let (details, file_kind) = match known_artifact_kind {
            KnownArtifactKind::GimletSp
            | KnownArtifactKind::PscSp
            | KnownArtifactKind::SwitchSp => (
                // This target is itself a Hubris archive.
                ArtifactInfoDetails::SpHubrisImage(
                    load_caboose(&artifact_metadata.target, tuf_repo).await?,
                ),
                ArtifactFileKind::SpHubrisImage,
            ),
            KnownArtifactKind::GimletRot
            | KnownArtifactKind::PscRot
            | KnownArtifactKind::SwitchRot => {
                let details =
                    load_rot(&artifact_metadata.target, tuf_repo).await?;
                (details, ArtifactFileKind::RotArtifact)
            }
            KnownArtifactKind::GimletRotBootloader
            | KnownArtifactKind::PscRotBootloader
            | KnownArtifactKind::SwitchRotBootloader => {
                // XXX-dap
                (ArtifactInfoDetails::NoDetails, ArtifactFileKind::Other)
            }
            KnownArtifactKind::Host
            | KnownArtifactKind::Trampoline
            | KnownArtifactKind::ControlPlane
            | KnownArtifactKind::Zone => {
                (ArtifactInfoDetails::NoDetails, ArtifactFileKind::Other)
            }
        };

        let artifact_info = ArtifactInfo {
            artifact_name: artifact_metadata.name.clone(),
            artifact_version: artifact_metadata.version.clone(),
            artifact_kind: artifact_metadata.kind.clone(),
            artifact_target: artifact_metadata.target.clone(),
            details,
        };

        all_artifacts
            .entry(file_kind)
            .or_insert_with(Vec::new)
            .push(artifact_info);
    }

    println!("SP Artifacts (Hubris archives)\n");
    println!("    {:37} {:9} {:13} {:7}", "TARGET", "KIND", "NAME", "VERSION");
    for artifact_info in all_artifacts
        .get(&ArtifactFileKind::SpHubrisImage)
        .into_iter()
        .flatten()
    {
        let ArtifactInfoDetails::SpHubrisImage(caboose_info) =
            &artifact_info.details
        else {
            panic!("internal type mismatch");
        };

        // Only print fields that we don't expect are duplicated or otherwise
        // uninteresting (like the Git commit).  If we're wrong about these
        // being duplicated, we'll print a warning below.
        println!(
            "    {:37} {:>9} {:13} {:>7}",
            artifact_info.artifact_target,
            // XXX-dap Display for ArtifactKind does not honor width
            artifact_info.artifact_kind.to_string(),
            artifact_info.artifact_name,
            artifact_info.artifact_version,
        );

        if caboose_info.version.to_string()
            != artifact_info.artifact_version.as_str()
        {
            eprintln!(
                "warning: target {}: caboose version {} does not match \
                 artifact version {}",
                artifact_info.artifact_target,
                caboose_info.version,
                artifact_info.artifact_version
            );
        }

        // XXX-dap There is a comment on
        // `tufaceous_artifact::artifact::Artifact` that says that the `name`
        // should match the caboose *board*.  That's not true: SP artifacts
        // sometimes (but not always) have a signing key ("lab") in the artifact
        // name.
        if caboose_info.board != artifact_info.artifact_name
            && format!("{}-lab", caboose_info.board)
                != artifact_info.artifact_name
        {
            eprintln!(
                "warning: target {}: caboose board {} does not match \
                 artifact name {}",
                artifact_info.artifact_target,
                caboose_info.board,
                artifact_info.artifact_name,
            );
        }

        // See above comment.
        if caboose_info.name != artifact_info.artifact_name {
            eprintln!(
                "warning: target {}: caboose name {} does not match \
                 artifact name {}",
                artifact_info.artifact_target,
                caboose_info.name,
                artifact_info.artifact_name,
            );
        }
    }

    // XXX-dap
    let known_signature_names: BTreeMap<&str, &str> = [
        (
            "84332ef8279df87fbb759dc3866cbc50cd246fbb5a64705a7e60ba86bf01c27d",
            "bart",
        ),
        (
            "11594bb5548a757e918e6fe056e2ad9e084297c9555417a025d8788eacf55daf",
            "gimlet-staging-devel",
        ),
        (
            "5796ee3433f840519c3bcde73e19ee82ccb6af3857eddaabb928b8d9726d93c0",
            "gimlet-production-release",
        ),
        (
            "f592d8f109b81881221eed5af6438abad9b5df8c220b9129c03763e7e10b22c7",
            "psc-staging-devel",
        ),
        (
            "31942f8d53dc908c5cb338bdcecb204785fa87834e8b18f706fc972a42886c8b",
            "psc-production-release",
        ),
        (
            "1432cc4cfe5688c51b55546fe37837c753cfbc89e8c3c6aabcf977fdf0c41e27",
            "switch-staging-devel",
        ),
        (
            "5c69a42ee1f1e6cd5f356d14f81d46f8dbee783bb28777334226c689f169c0eb",
            "switch-production-release",
        ),
    ]
    .into_iter()
    .collect();

    println!("\nRoT Artifacts (composite artifacts with two Hubris images)\n");
    println!(
        "    {:61} {:10} {:36} {:7} {:25}",
        "TARGET", "KIND", "NAME", "VERSION", "SIGNING KEY"
    );
    for artifact_info in
        all_artifacts.get(&ArtifactFileKind::RotArtifact).into_iter().flatten()
    {
        let ArtifactInfoDetails::RotArtifact { a, b } = &artifact_info.details
        else {
            panic!("internal type mismatch");
        };

        let key_name = known_signature_names.get(a.sign.as_str()).map(|s| *s);

        // Only print fields that we don't expect are duplicated or otherwise
        // uninteresting (like the Git commit).  If we're wrong about these
        // being duplicated, we'll print a warning below.
        println!(
            "    {:61} {:>10} {:36} {:>7} {:25}",
            artifact_info.artifact_target,
            // XXX-dap Display for ArtifactKind does not honor width
            artifact_info.artifact_kind.to_string(),
            artifact_info.artifact_name,
            // XXX-dap Display for ArtifactVersion does not honor width
            artifact_info.artifact_version.to_string(),
            key_name.unwrap_or("UNKNOWN"),
        );

        if a.board != a.name {
            eprintln!(
                "warning: archive a: expected caboose \"board\" and \"name\" \
                 to be the same, but they're not"
            );
        }

        if b.board != b.name {
            eprintln!(
                "warning: archive a: expected caboose \"board\" and \"name\" \
                 to be the same, but they're not"
            );
        }

        if a.sign != b.sign {
            eprintln!(
                "warning: expected archives A and B to have the same \"sign\""
            );
        }

        if key_name.is_none() {
            eprintln!("warning: unrecognized \"sign\"");
        }

        for caboose_info in [a, b] {
            if caboose_info.version.to_string()
                != artifact_info.artifact_version.as_str()
            {
                eprintln!(
                    "warning: target {}: caboose version {} does not match \
                     artifact version {}",
                    artifact_info.artifact_target,
                    caboose_info.version,
                    artifact_info.artifact_version
                );
            }

            // XXX-dap
            // See the similar comment above.  RoT images sometimes have their
            // key ("selfsigned-bart", "production-release", or "staging-devel")
            // tacked onto the end of the board name in their artifact name.
            // XXX-dap verify my assumptions here
            // if caboose_info.board != artifact_info.artifact_name
            //     && format!("{}-lab", caboose_info.board)
            //         != artifact_info.artifact_name
            // {
            //     eprintln!(
            //         "warning: target {}: caboose board {} does not match \
            //          artifact name {}",
            //         artifact_info.artifact_target,
            //         caboose_info.board,
            //         artifact_info.artifact_name,
            //     );
            // }

            // XXX-dap
            // See above comment.  Similarly, the artifact name sometimes has
            // keys appended to it.
            // if caboose_info.name != artifact_info.artifact_name {
            //     eprintln!(
            //         "warning: target {}: caboose name {} does not match \
            //          artifact name {}",
            //         artifact_info.artifact_target,
            //         caboose_info.name,
            //         artifact_info.artifact_name,
            //     );
            // }
        }
    }

    println!("\nOther artifacts\n");
    println!(
        "    {:75} {:21} {:40} {:26}",
        "TARGET", "KIND", "NAME", "VERSION"
    );
    for artifact_info in
        all_artifacts.get(&ArtifactFileKind::Other).into_iter().flatten()
    {
        println!(
            "    {:75} {:21} {:40} {:26}",
            artifact_info.artifact_target,
            // XXX-dap Display for ArtifactKind does not honor width
            artifact_info.artifact_kind.to_string(),
            artifact_info.artifact_name,
            artifact_info.artifact_version,
        );
    }

    // XXX-dap print out other file kinds

    Ok(())
}

async fn load_caboose(
    target_name: &str,
    tuf_repo: &Repository,
) -> Result<CommonCabooseInfo> {
    load_caboose_impl(target_name, tuf_repo).await.with_context(|| {
        format!("loading caboose for target {:?}", target_name)
    })
}

async fn load_caboose_impl(
    target_name: &str,
    tuf_repo: &Repository,
) -> Result<CommonCabooseInfo> {
    let v = load_target_bytes(target_name, tuf_repo).await?;
    load_caboose_from_archive_bytes(v).await
}

async fn load_caboose_from_archive_bytes(
    v: Vec<u8>,
) -> Result<CommonCabooseInfo> {
    let archive =
        RawHubrisArchive::from_vec(v).context("loading Hubris archive")?;
    let caboose = archive.read_caboose().context("loading caboose")?;
    load_caboose_common_fields(&caboose)
}

fn load_caboose_common_fields(
    caboose: &hubtools::Caboose,
) -> Result<CommonCabooseInfo> {
    let name = String::from_utf8(
        caboose.name().context("reading name from caboose")?.to_vec(),
    )
    .context("unexpected non-UTF8 name")?;
    let board = String::from_utf8(
        caboose.board().context("reading board from caboose")?.to_vec(),
    )
    .context("unexpected non-UTF8 board")?;
    let git_commit = String::from_utf8(
        caboose
            .git_commit()
            .context("reading git_commit from caboose")?
            .to_vec(),
    )
    .context("unexpected non-UTF8 git_commit")?;
    let version = String::from_utf8(
        caboose.version().context("reading version from caboose")?.to_vec(),
    )
    .context("unexpected non-UTF8 version")?;
    Ok(CommonCabooseInfo { board, git_commit, version, name })
}

async fn load_rot_caboose_from_archive_bytes(
    v: Vec<u8>,
) -> Result<RotCabooseInfo> {
    let archive =
        RawHubrisArchive::from_vec(v).context("loading Hubris archive")?;
    let caboose = archive.read_caboose().context("loading caboose")?;
    let sign = String::from_utf8(
        caboose.sign().context("reading sign from caboose")?.to_vec(),
    )
    .context("unexpected non-UTF8 sign")?;
    let common = load_caboose_common_fields(&caboose)?;
    Ok(RotCabooseInfo {
        board: common.board,
        git_commit: common.git_commit,
        version: common.version,
        name: common.name,
        sign,
    })
}

// XXX-dap this could return a reader and then the tar thing wouldn't need to
// load the whole thing into memory at once
async fn load_target_bytes(
    target_name: &str,
    tuf_repo: &Repository,
) -> Result<Vec<u8>> {
    let target_name: tough::TargetName =
        target_name.parse().context("unsupported target name")?;
    let reader = tuf_repo
        .read_target(&target_name)
        .await
        .context("loading target")?
        .ok_or_else(|| anyhow!("missing target"))?;
    let buf_list =
        reader.try_collect::<BufList>().await.context("reading target")?;
    let v: Vec<u8> = buf_list.into_iter().flatten().collect();
    Ok(v)
}

async fn load_rot(
    target_name: &str,
    tuf_repo: &Repository,
) -> Result<ArtifactInfoDetails> {
    load_rot_impl(target_name, tuf_repo)
        .await
        .with_context(|| anyhow!("loading RoT target {}", target_name))
}

async fn load_rot_impl(
    target_name: &str,
    tuf_repo: &Repository,
) -> Result<ArtifactInfoDetails> {
    let v = load_target_bytes(target_name, tuf_repo).await?;
    let source = std::io::BufReader::new(std::io::Cursor::new(v));
    let gunzip = GzDecoder::new(source);
    let mut tar = tar::Archive::new(gunzip);
    let mut caboose_a = None;
    let mut caboose_b = None;

    for entry in tar.entries().context("reading tarball")? {
        let mut entry = entry.context("reading entry from tarball")?;
        let path =
            entry.path().context("reading path for entry from tarball")?;
        let Some(basename) = path.file_name() else {
            continue;
        };
        let caboose_which = if basename == ROT_ARCHIVE_A_FILE_NAME {
            &mut caboose_a
        } else if basename == ROT_ARCHIVE_B_FILE_NAME {
            &mut caboose_b
        } else {
            continue;
        };

        let mut s = Vec::with_capacity(
            usize::try_from(
                entry
                    .header()
                    .size()
                    .context("corrupted tarball entry size")?,
            )
            .context("archive size too large")?,
        );
        entry.read_to_end(&mut s).context("reading entry")?;
        *caboose_which = Some(load_rot_caboose_from_archive_bytes(s).await?);
    }

    match (caboose_a, caboose_b) {
        (Some(a), Some(b)) => Ok(ArtifactInfoDetails::RotArtifact { a, b }),
        _ => Err(anyhow!("missing expected RoT artifact")),
    }
}<|MERGE_RESOLUTION|>--- conflicted
+++ resolved
@@ -11,14 +11,12 @@
 use futures::TryStreamExt;
 use hubtools::RawHubrisArchive;
 use semver::Version;
-<<<<<<< HEAD
 use std::collections::BTreeMap;
 use std::io::Read;
 use tough::Repository;
-use tufaceous_artifact::{ArtifactKind, ArtifactVersion, KnownArtifactKind};
-=======
-use tufaceous_artifact::{ArtifactKind, ArtifactVersion, ArtifactsDocument};
->>>>>>> df06d636
+use tufaceous_artifact::{
+    ArtifactKind, ArtifactVersion, ArtifactsDocument, KnownArtifactKind,
+};
 use tufaceous_lib::assemble::{ArtifactManifest, OmicronRepoAssembler};
 use tufaceous_lib::{
     AddArtifact, ArchiveExtractor, Key, OmicronRepo, ROT_ARCHIVE_A_FILE_NAME,
@@ -437,8 +435,7 @@
         println!(
             "    {:37} {:>9} {:13} {:>7}",
             artifact_info.artifact_target,
-            // XXX-dap Display for ArtifactKind does not honor width
-            artifact_info.artifact_kind.to_string(),
+            artifact_info.artifact_kind,
             artifact_info.artifact_name,
             artifact_info.artifact_version,
         );
@@ -540,11 +537,9 @@
         println!(
             "    {:61} {:>10} {:36} {:>7} {:25}",
             artifact_info.artifact_target,
-            // XXX-dap Display for ArtifactKind does not honor width
-            artifact_info.artifact_kind.to_string(),
+            artifact_info.artifact_kind,
             artifact_info.artifact_name,
-            // XXX-dap Display for ArtifactVersion does not honor width
-            artifact_info.artifact_version.to_string(),
+            artifact_info.artifact_version,
             key_name.unwrap_or("UNKNOWN"),
         );
 
@@ -629,8 +624,7 @@
         println!(
             "    {:75} {:21} {:40} {:26}",
             artifact_info.artifact_target,
-            // XXX-dap Display for ArtifactKind does not honor width
-            artifact_info.artifact_kind.to_string(),
+            artifact_info.artifact_kind,
             artifact_info.artifact_name,
             artifact_info.artifact_version,
         );
